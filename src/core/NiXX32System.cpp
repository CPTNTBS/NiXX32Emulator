--- conflicted
+++ resolved
@@ -1,4 +1,3 @@
-<<<<<<< HEAD
 /**
  * NiXX32System.cpp
  * Implementation of core system architecture for NiXX-32 arcade board emulation
@@ -1215,6 +1214,4 @@
                    std::to_string(milliseconds) + " ms");
 }
 
-} // namespace NiXX32
-=======
->>>>>>> b6bfcb51
+} // namespace NiXX32